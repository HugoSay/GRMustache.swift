--- conflicted
+++ resolved
@@ -5,10 +5,5 @@
 - [ ] Carthage
 - [ ] Use in examples: Freddy Mercury, Salvador Dali, Tom Selleck, Charles Bronson, Clark Gable, Albert Einstein, Charlie Chaplin, Errol Flynn, Groucho Marx, Hulk Hogan, Mario, Luigi, Zorro, Franck Zappa
 - [ ] Rewrite GRMustacheKeyAccess.m in pure Swift
-<<<<<<< HEAD
 - [ ] Is this function useful? func Box(value: Any? = nil, keyedSubscript: KeyedSubscriptFunction) -> MustacheBox
-- [ ] Consider having {{#template}}...{{/template}} provide dynamic partial inheritance, just as {{template}} already provides dynamic partial inclusion.
-- [ ] Tests for the Lambda functions.
-=======
-- [ ] Is this function useful? func Box(value: Any? = nil, keyedSubscript: KeyedSubscriptFunction) -> MustacheBox
->>>>>>> 8f54c7f3
+- [ ] Tests for the Lambda functions.