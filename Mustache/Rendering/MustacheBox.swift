--- conflicted
+++ resolved
@@ -231,1550 +231,4 @@
             return "MustacheBox(nil)"
         }
     }
-<<<<<<< HEAD
-}
-
-
-/**
-This function is the most low-level function that lets you build MustacheBox
-for feeding templates.
-
-It is suited for building somewhat "advanced" boxes. There are other simpler
-versions of the Box() function that may well better suit your need; you should
-check them.
-
-It can take up to seven parameters, all optional, that define how the box
-interacts with the Mustache engine:
-
-:param: boolValue      An optional boolean value for the Box.
-:param: value          An optional boxed value
-:param: keyedSubscript An optional KeyedSubscriptFunction
-:param: filter         An optional FilterFunction
-:param: render         An optional RenderFunction
-:param: willRender     An optional WillRenderFunction
-:param: didRender      An optional DidRenderFunction
-
-
-To illustrate the usage of all those parameters, let's look at how the {{f(a)}}
-tag is rendered.
-
-First the `a` and `f` expressions are evaluated. The Mustache engine looks in
-the context stack for boxes whose *keyedSubscript* return non-empty boxes for
-the keys "a" and "f". Let's call them aBox and fBox.
-
-Then the *filter* of the fBox is evaluated with aBox as an argument. It is
-likely that the result depends on the *value* of the aBox: it is the resultBox.
-
-Then the Mustache engine is ready to render resultBox. It looks in the context
-stack for boses whose *willRender* function is defined. Those willRender
-functions have the opportunity to process the resultBox, and eventually provide
-the box that will be actually rendered: the renderedBox.
-
-The renderedBox has a *render* function: it is evaluated by the Mustache engine
-which appends its result to the final rendering.
-
-Finally the Mustache engine looks in the context stack for boxes whose
-*didRender* function is defined, and call them.
-
-
-The optional boolValue parameter tells whether the Box should trigger or prevent
-the rendering of regular {{#section}}...{{/}} and inverted {{^section}}...{{/}}.
-The default value is true, unless the function is called without argument to
-build the empty box: Box().
-
-::
-
-  // Render "true", "false"
-  let template = Template(string:"{{#.}}true{{/.}}{{^.}}false{{/.}}")!
-  template.render(Box(boolValue: true))!
-  template.render(Box(boolValue: false))!
-
-
-The optional value parameter gives the boxed value. You should generally provide
-one, although the value is only used when evaluating filters, and not all
-templates use filters. The default value is nil.
-
-
-The optional keyedSubscript parameter is a KeyedSubscriptFunction that lets the
-Mustache engine extract keys out of the box. For example, the {{a}} tag would
-call the SubscriptFunction with "a" as an argument, and render the returned box.
-The default value is nil, which means that no key can be extracted.
-
-:see: KeyedSubscriptFunction for a full discussion of this type.
-
-::
-
-  // Renders "key:a"
-  let template = Template(string:"{{a}}")!
-  let box = Box(keyedSubscript: { (key: String) in
-      return Box("key:\(key)")
-  })
-  template.render(box)!
-
-
-The optional filter parameter is a FilterFunction that lets the Mustache engine
-evaluate filtered expression that involve the box. The default value is nil,
-which means that the box can not be used as a filter.
-
-:see: FilterFunction for a full discussion of this type.
-
-::
-
-  // Renders "100"
-  let template = Template(string:"{{square(x)}}")!
-  let box = Box(filter: Filter { (int: Int, _) in
-      return Box(int * int)
-  })
-  template.render(Box(["square": box, "x": Box(10)]))!
-
-
-The optional render parameter is a RenderFunction that is evaluated when the Box
-gets rendered. The default value is nil, which makes the box perform default
-Mustache rendering of values. RenderFunctions are functions that let you
-implement, for example, Mustache lambdas.
-
-:see: RenderFunction for a full discussion of this type.
-
-::
-
-  // Renders "foo"
-  let template = Template(string:"{{.}}")!
-  let box = Box(render: { (info: RenderingInfo, _) in
-      return Rendering("foo")
-  })
-  template.render(box)!
-
-
-The optional willRender and didRender parameters are a WillRenderFunction and
-DidRenderFunction that are evaluated for all tags as long as the box is in the
-context stack.
-
-:see: WillRenderFunction and DidRenderFunction for a full discussion of those
-types.
-
-::
-
-  // Renders "baz baz"
-  let template = Template(string:"{{#.}}{{foo}} {{bar}}{{/.}}")!
-  let box = Box(willRender: { (tag: Tag, box: MustacheBox) in
-      return Box("baz")
-  })
-  template.render(box)!
-
-
-By mixing all those parameters, you can tune the behavior of a box. Example:
-
-::
-
-  // Nothing special here:
-
-  class Person {
-      let firstName: String
-      let lastName: String
-      
-      init(firstName: String, lastName: String) {
-          self.firstName = firstName
-          self.lastName = lastName
-      }
-  }
-  
-
-  // Have Person conform to MustacheBoxable so that we can box people, and
-  // render them:
-
-  extension Person : MustacheBoxable {
-
-      // MustacheBoxable protocol requires objects to implement this property
-      // and return a MustacheBox:
-
-      var mustacheBox: MustacheBox {
-
-          // A person is a multi-facetted object:
-          return Box(
-              // It has a value:
-              value: self,
-              
-              // It lets Mustache extracts values by name:
-              keyedSubscript: self.keyedSubscript,
-              
-              // It performs custom rendering:
-              render: self.render)
-      }
-      
-
-      // The KeyedSubscriptFunction that lets the Mustache engine extract values
-      // by name. Let's expose the `firstName`, `lastName` and `fullName`:
-
-      func keyedSubscript(key: String) -> MustacheBox {
-          switch key {
-          case "firstName": return Box(firstName)
-          case "lastName": return Box(lastName)
-          case "fullName": return Box("\(firstName) \(lastName)")
-          default: return Box()
-          }
-      }
-
-      
-      // A custom RenderFunction that avoids default Mustache rendering:
-
-      func render(info: RenderingInfo, error: NSErrorPointer) -> Rendering? {
-          switch info.tag.type {
-          case .Variable:
-              // Custom rendering of {{ person }} variable tags:
-              return Rendering("\(firstName) \(lastName)")
-          case .Section:
-              // Regular rendering of {{# person }}...{{/}} section tags:
-              // Extend the context with self, and render the inner content of
-              // the section tag:
-              let context = info.context.extendedContext(Box(self))
-              return info.tag.renderInnerContent(context, error: error)
-          }
-      }
-  }
-  
-  // Renders "The person is Errol Flynn"
-  let person = Person(firstName: "Errol", lastName: "Flynn")
-  let template = Template(string: "{{# person }}The person is {{.}}{{/ person }}")!
-  template.render(Box(["person": person]))!
-*/
-public func Box(
-    boolValue: Bool? = nil,
-    value: Any? = nil,
-    keyedSubscript: KeyedSubscriptFunction? = nil,
-    filter: FilterFunction? = nil,
-    render: RenderFunction? = nil,
-    willRender: WillRenderFunction? = nil,
-    didRender: DidRenderFunction? = nil) -> MustacheBox
-{
-    return MustacheBox(
-        boolValue: boolValue,
-        value: value,
-        keyedSubscript: keyedSubscript,
-        filter: filter,
-        render: render,
-        willRender: willRender,
-        didRender: didRender)
-}
-
-
-// =============================================================================
-// MARK: - MustacheBoxable and the Boxing of Swift types
-
-/**
-The MustacheBoxable protocol lets your custom Swift types feed Mustache
-templates.
-
-NB: this protocol is not tailored for Objective-C classes. See the
-documentation of NSObject.mustacheBox for more information.
-*/
-public protocol MustacheBoxable {
-    
-    /**
-    Returns a MustacheBox.
-    
-    This method is invoked when a value of your conforming class is boxed with
-    the Box() function. You can not return Box(self) since this would trigger
-    an infinite loop. Instead you build a Box that explicitly describes how your
-    conforming type interacts with the Mustache engine.
-    
-    For example:
-    
-    ::
-    
-      struct Person {
-          let firstName: String
-          let lastName: String
-      }
-    
-      extension Person : MustacheBoxable {
-          var mustacheBox: MustacheBox {
-              // Return a Box that wraps our user, and exposes the `firstName`,
-              // `lastName` and `fullName` to templates:
-              return Box(value: self) { (key: String) in
-                  switch key {
-                  case "firstName":
-                      return Box(self.firstName)
-                  case "lastName":
-                      return Box(self.lastName)
-                  case "fullName":
-                      return Box("\(self.firstName) \(self.lastName)")
-                  default:
-                      return Box()
-                  }
-              }
-          }
-      }
-    
-      // Renders "Tom Selleck"
-      let template = Template(string: "{{person.fullName}}")!
-      let person = Person(firstName: "Tom", lastName: "Selleck")
-      template.render(Box(["person": Box(person)]))!
-    
-    There are several variants of the Box() function. Check their documentation.
-    */
-    var mustacheBox: MustacheBox { get }
-}
-
-/**
-See the documentation of the MustacheBoxable protocol.
-*/
-public func Box(boxable: MustacheBoxable?) -> MustacheBox {
-    if let boxable = boxable {
-        return boxable.mustacheBox
-    } else {
-        return Box()
-    }
-}
-
-// This protocol conformance is not only a matter of consistency. It is also a
-// convenience for the library implementation: it makes an array [MustacheBox]
-// boxable via the Box<CollectionType where C.Generator.Element: MustacheBoxable>()
-// function.
-extension MustacheBox : MustacheBoxable {
-    
-    /**
-    MustacheBox is obviously boxable: its mustacheBox property return self.
-    */
-    public var mustacheBox: MustacheBox {
-        return self
-    }
-}
-
-extension Bool : MustacheBoxable {
-    
-    /**
-    Let Bool feed Mustache templates.
-    
-    GRMustache makes sure Bool and NSNumber wrapping bools have the same
-    behavior: whatever the actual type of boxed bools, your templates render
-    the same.
-    
-    In particular, bools have all the behaviors of numbers:
-    
-    ::
-    
-      // Renders "0 is falsey. 1 is truthy."
-      let template = Template(string: "{{#bools}}{{.}} is {{#.}}truthy{{^}}falsey{{/}}.{{/}}")!
-      let data = ["bools": [false, true]]
-      template.render(Box(data))!
-    
-    Whenever you want to extract a Bool out of a box, beware that some casts
-    of the raw boxed value will fail. You may prefer the MustacheBox property
-    boolValue which never fails.
-    
-    ::
-    
-      let boxedNSNumber = Box(NSNumber(bool: false))
-      let boxedInt = Box(0)
-      let boxedBool = Box(false)
-      
-      boxedNSNumber.value as NSNumber // 0
-      // boxedNSNumber.value as Bool  // Error
-      boxedInt.value as NSNumber      // 0
-      // boxedInt.value as Bool       // Error
-      boxedBool.value as NSNumber     // 0
-      boxedBool.value as Bool         // false
-      
-      boxedNSNumber.boolValue         // false
-      boxedInt.boolValue              // false
-      boxedBool.boolValue             // false
-    */
-    public var mustacheBox: MustacheBox {
-        return MustacheBox(
-            value: self,
-            converter: MustacheBox.Converter(
-                intValue: { self ? 1 : 0 },         // Behave like [NSNumber numberWithBool:]
-                uintValue: { self ? 1 : 0 },        // Behave like [NSNumber numberWithBool:]
-                doubleValue: { self ? 1.0 : 0.0 }), // Behave like [NSNumber numberWithBool:]
-            boolValue: self,
-            render: { (info: RenderingInfo, error: NSErrorPointer) in
-                switch info.tag.type {
-                case .Variable:
-                    // {{ bool }}
-                    return Rendering("\(self ? 1 : 0)") // Behave like [NSNumber numberWithBool:]
-                case .Section:
-                    if info.enumerationItem {
-                        // {{# bools }}...{{/ bools }}
-                        return info.tag.renderInnerContent(info.context.extendedContext(Box(self)), error: error)
-                    } else {
-                        // {{# bool }}...{{/ bool }}
-                        //
-                        // Bools do not enter the context stack when used in a
-                        // boolean section.
-                        //
-                        // This behavior must not change:
-                        // https://github.com/groue/GRMustache/issues/83
-                        return info.tag.renderInnerContent(info.context, error: error)
-                    }
-                }
-        })
-    }
-}
-
-extension Int : MustacheBoxable {
-    
-    /**
-    Let Int feed Mustache templates.
-    
-    Int can be used as a boolean. 0 is the only falsey value:
-    
-    ::
-    
-      // Renders "0 is falsey. 1 is truthy."
-      let template = Template(string: "{{#numbers}}{{.}} is {{#.}}truthy{{^}}falsey{{/}}.{{/}}")!
-      let data = ["numbers": [0, 1]]
-      template.render(Box(data))!
-    
-    GRMustache makes sure Int and NSNumber wrapping integers have the same
-    behavior: whatever the actual type of boxed numbers, your templates render
-    the same.
-    
-    Whenever you want to extract a Int out of a box, beware that some casts
-    of the raw boxed value will fail. You may prefer the MustacheBox property
-    intValue which never fails as long as the boxed value is numeric.
-    
-    ::
-    
-      let boxedNSNumber = Box(NSNumber(integer: 1))
-      let boxedDouble = Box(1.0)
-      let boxedInt = Box(1)
-      
-      boxedNSNumber.value as NSNumber // 1
-      boxedNSNumber.value as Int      // 1
-      boxedDouble.value as NSNumber   // 1.0
-      // boxedDouble.value as Int     // Error
-      boxedInt.value as NSNumber      // 1
-      boxedInt.value as Int           // 1
-      
-      boxedNSNumber.intValue          // 1
-      boxedDouble.intValue            // 1
-      boxedInt.intValue               // 1
-    */
-    public var mustacheBox: MustacheBox {
-        return MustacheBox(
-            value: self,
-            converter: MustacheBox.Converter(
-                intValue: { self },
-                uintValue: { UInt(self) },
-                doubleValue: { Double(self) }),
-            boolValue: (self != 0),
-            render: { (info: RenderingInfo, error: NSErrorPointer) in
-                switch info.tag.type {
-                case .Variable:
-                    // {{ int }}
-                    return Rendering("\(self)")
-                case .Section:
-                    if info.enumerationItem {
-                        // {{# ints }}...{{/ ints }}
-                        return info.tag.renderInnerContent(info.context.extendedContext(Box(self)), error: error)
-                    } else {
-                        // {{# int }}...{{/ int }}
-                        //
-                        // Ints do not enter the context stack when used in a
-                        // boolean section.
-                        //
-                        // This behavior must not change:
-                        // https://github.com/groue/GRMustache/issues/83
-                        return info.tag.renderInnerContent(info.context, error: error)
-                    }
-                }
-        })
-    }
-}
-
-extension UInt : MustacheBoxable {
-    
-    /**
-    Let UInt feed Mustache templates.
-    
-    UInt can be used as a boolean. 0 is the only falsey value:
-    
-    ::
-    
-      // Renders "0 is falsey. 1 is truthy."
-      let template = Template(string: "{{#numbers}}{{.}} is {{#.}}truthy{{^}}falsey{{/}}.{{/}}")!
-      let data = ["numbers": [0 as UInt, 1 as UInt]]
-      template.render(Box(data))!
-    
-    GRMustache makes sure UInt and NSNumber wrapping uints have the same
-    behavior: whatever the actual type of boxed numbers, your templates render
-    the same.
-    
-    Whenever you want to extract a UInt out of a box, beware that some casts
-    of the raw boxed value will fail. You may prefer the MustacheBox property
-    uintValue which never fails as long as the boxed value is numeric.
-    
-    ::
-    
-      let boxedNSNumber = Box(NSNumber(unsignedInteger: 1))
-      let boxedUInt = Box(1 as UInt)
-      let boxedInt = Box(1)
-      
-      boxedNSNumber.value as NSNumber // 1
-      // boxedNSNumber.value as UInt  // Error
-      boxedUInt.value as NSNumber     // 1
-      boxedUInt.value as UInt         // 1
-      boxedInt.value as NSNumber      // 1
-      // boxedInt.value as UInt       // Error
-      
-      boxedNSNumber.uintValue         // 1
-      boxedUInt.uintValue             // 1
-      boxedInt.uintValue              // 1
-    */
-    public var mustacheBox: MustacheBox {
-        return MustacheBox(
-            value: self,
-            converter: MustacheBox.Converter(
-                intValue: { Int(self) },
-                uintValue: { self },
-                doubleValue: { Double(self) }),
-            boolValue: (self != 0),
-            render: { (info: RenderingInfo, error: NSErrorPointer) in
-                switch info.tag.type {
-                case .Variable:
-                    // {{ uint }}
-                    return Rendering("\(self)")
-                case .Section:
-                    if info.enumerationItem {
-                        // {{# uints }}...{{/ uints }}
-                        return info.tag.renderInnerContent(info.context.extendedContext(Box(self)), error: error)
-                    } else {
-                        // {{# uint }}...{{/ uint }}
-                        //
-                        // Uints do not enter the context stack when used in a
-                        // boolean section.
-                        //
-                        // This behavior must not change:
-                        // https://github.com/groue/GRMustache/issues/83
-                        return info.tag.renderInnerContent(info.context, error: error)
-                    }
-                }
-        })
-    }
-}
-
-extension Double : MustacheBoxable {
-    
-    /**
-    Let Double feed Mustache templates.
-    
-    Double can be used as a boolean. 0.0 is the only falsey value:
-    
-    ::
-    
-      // Renders "0.0 is falsey. 1.0 is truthy."
-      let template = Template(string: "{{#numbers}}{{.}} is {{#.}}truthy{{^}}falsey{{/}}.{{/}}")!
-      let data = ["numbers": [0.0, 1.0]]
-      template.render(Box(data))!
-    
-    GRMustache makes sure Double and NSNumber wrapping doubles have the same
-    behavior: whatever the actual type of boxed numbers, your templates render
-    the same.
-    
-    Whenever you want to extract a Double out of a box, beware that some casts
-    of the raw boxed value will fail. You may prefer the MustacheBox property
-    doubleValue which never fails as long as the boxed value is numeric.
-    
-    ::
-    
-      let boxedNSNumber = Box(NSNumber(double: 1.0))
-      let boxedDouble = Box(1.0)
-      let boxedInt = Box(1)
-      
-      boxedNSNumber.value as NSNumber // 1.0
-      boxedNSNumber.value as Double   // 1.0
-      boxedDouble.value as NSNumber   // 1.0
-      boxedDouble.value as Double     // 1.0
-      boxedInt.value as NSNumber      // 1
-      // boxedInt.value as Double     // Error
-      
-      boxedNSNumber.doubleValue       // 1.0
-      boxedDouble.doubleValue         // 1.0
-      boxedInt.doubleValue            // 1.0
-    */
-    public var mustacheBox: MustacheBox {
-        return MustacheBox(
-            value: self,
-            converter: MustacheBox.Converter(
-                intValue: { Int(self) },
-                uintValue: { UInt(self) },
-                doubleValue: { self }),
-            boolValue: (self != 0.0),
-            render: { (info: RenderingInfo, error: NSErrorPointer) in
-                switch info.tag.type {
-                case .Variable:
-                    // {{ double }}
-                    return Rendering("\(self)")
-                case .Section:
-                    if info.enumerationItem {
-                        // {{# doubles }}...{{/ doubles }}
-                        return info.tag.renderInnerContent(info.context.extendedContext(Box(self)), error: error)
-                    } else {
-                        // {{# double }}...{{/ double }}
-                        //
-                        // Doubles do not enter the context stack when used in a
-                        // boolean section.
-                        //
-                        // This behavior must not change:
-                        // https://github.com/groue/GRMustache/issues/83
-                        return info.tag.renderInnerContent(info.context, error: error)
-                    }
-                }
-        })
-    }
-}
-
-extension String : MustacheBoxable {
-    
-    /**
-    Let String feed Mustache templates.
-    
-    Strings are rendered HTML-escaped by {{ double-mustache }} tags, and raw
-    by {{{ triple-mustache }}} tags:
-    
-    ::
-    
-      // Renders "Escaped: Arthur &amp; Barbara, Non-escaped: Arthur & Barbara"
-      var template = Template(string: "Escaped: {{string}}, Non-escaped: {{{string}}}")!
-      template.render(Box(["string": "Arthur & Barbara"]))!
-    
-    Empty strings are falsey:
-    
-    ::
-    
-      // Renders "`` is falsey. `yeah` is truthy."
-      let template = Template(string: "{{#strings}}`{{.}}` is {{#.}}truthy{{^}}falsey{{/}}.{{/}}")!
-      let data = ["strings": ["", "yeah"]]
-      template.render(Box(data))!
-    
-    GRMustache makes sure String and NSString have the same behavior: whatever
-    the actual type of boxed strings, your templates render the same.
-    
-    
-    Strings can be queried for the `length` key, which evaluates to the number
-    of characters in the string.
-    
-    ::
-    
-      // Renders "北京 has 2 characters."
-      let template = Template(string: "{{string}} has {{string.length}} characters.")!
-      let rendering = template.render(Box(["string": "北京"]))!
-      println(rendering)
-    
-    
-    Whenever you want to extract a string out of a box, cast the boxed value to
-    String or NSString:
-    
-    ::
-    
-      let box = Box("foo")
-      box.value as String     // "foo"
-      box.value as NSString   // "foo"
-    
-    If the box does not contain a String, this cast would fail. If you want to
-    process the rendering of a value ("123" for 123), consider looking at the
-    documentation of:
-    
-    - func Filter(filter: (Rendering, NSErrorPointer) -> Rendering?) -> FilterFunction
-    - RenderFunction
-    
-    For example, the `twice` filter below is able to render any value twice (not
-    only strings):
-    
-    ::
-    
-      let twice = Filter { (rendering: Rendering, _) in
-          return Rendering(rendering.string + rendering.string)
-      }
-      
-      var template = Template(string: "{{twice(x)}}")!
-      template.registerInBaseContext("twice", Box(twice))
-      
-      // Renders "123123"
-      template.render(Box(["x": 123]))!
-    
-    The `uppercase` RenderFunction below is able to render the uppercase version
-    of a section (regardless of the types of the values rendered inside):
-    
-    ::
-    
-      let uppercase: RenderFunction = { (info: RenderingInfo, _) in
-          let rendering = info.tag.renderInnerContent(info.context)!
-          return Rendering(rendering.string.uppercaseString)
-      }
-      
-      var template = Template(string: "{{#uppercase}}{{name}} is {{age}}.{{/uppercase}}")!
-      template.registerInBaseContext("uppercase", Box(uppercase))
-      
-      // Renders "ARTHUR IS 36."
-      template.render(Box(["name": "Arthur", "age": 36]))!
-    */
-    public var mustacheBox: MustacheBox {
-        return MustacheBox(
-            value: self,
-            boolValue: (count(self) > 0),
-            keyedSubscript: { (key: String) in
-                switch key {
-                case "length":
-                    return Box(count(self))
-                default:
-                    return Box()
-                }
-            })
-    }
-}
-
-
-// =============================================================================
-// MARK: - Boxing of Swift collections and dictionaries
-
-
-// This function is a private helper for collection types CollectionType and
-// NSSet. Collections render as the concatenation of the rendering of their
-// items.
-//
-// There are two tricks when rendering collections:
-//
-// One, items can render as Text or HTML, and our collection should render with
-// the same type. It is an error to mix content types.
-//
-// Two, we have to tell items that they are rendered as an enumeration item.
-// This allows collections to avoid enumerating their items when they are part
-// of another collections:
-//
-// ::
-//
-//   {{# arrays }}  // Each array renders as an enumeration item, and has itself enter the context stack.
-//     {{#.}}       // Each array renders "normally", and enumerates its items
-//       ...
-//     {{/.}}
-//   {{/ arrays }}
-//
-// Implementation note: this function used to consume a generic collection
-// instead of an explicit array. (See commit 9d6c37a9c3f95a4202dcafc4cc7df59e5b86cbc7).
-// Unfortunately https://github.com/groue/GRMustache.swift/issues/1 has revelead
-// that the generic function would not compile in Release configuration.
-private func renderBoxArray(boxes: [MustacheBox], var info: RenderingInfo, error: NSErrorPointer) -> Rendering? {
-    
-    // Prepare the rendering. We don't known the contentType yet: it depends on items
-    var buffer = ""
-    var contentType: ContentType? = nil
-    
-    // Tell items they are rendered as an enumeration item.
-    //
-    // Some values don't render the same whenever they render as an enumeration
-    // item, or alone: {{# values }}...{{/ values }} vs.
-    // {{# value }}...{{/ value }}.
-    //
-    // This is the case of Int, UInt, Double, Bool: they enter the context
-    // stack when used in an iteration, and do not enter the context stack when
-    // used as a boolean.
-    //
-    // This is also the case of collections: they enter the context stack when
-    // used as an item of a collection, and enumerate their items when used as
-    // a collection.
-
-    info.enumerationItem = true
-    
-    for box in boxes {
-        if let boxRendering = box.render(info: info, error: error) {
-            if contentType == nil
-            {
-                // First item: now we know our contentType
-                contentType = boxRendering.contentType
-                buffer += boxRendering.string
-            }
-            else if contentType == boxRendering.contentType
-            {
-                // Consistent content type: keep on buffering.
-                buffer += boxRendering.string
-            }
-            else
-            {
-                // Inconsistent content type: this is an error. How are we
-                // supposed to mix Text and HTML?
-                if error != nil {
-                    error.memory = NSError(domain: GRMustacheErrorDomain, code: GRMustacheErrorCodeRenderingError, userInfo: [NSLocalizedDescriptionKey: "Content type mismatch"])
-                }
-                return nil
-            }
-        } else {
-            return nil
-        }
-    }
-    
-    if let contentType = contentType {
-        // {{ collection }}
-        // {{# collection }}...{{/ collection }}
-        //
-        // We know our contentType, hence the collection is not empty and
-        // we render our buffer.
-        return Rendering(buffer, contentType)
-    } else {
-        // {{ collection }}
-        //
-        // We don't know our contentType, hence the collection is empty.
-        //
-        // Now this code is executed. This means that the collection is
-        // rendered, despite its emptiness.
-        //
-        // We are not rendering a regular {{# section }} tag, because empty
-        // collections have a false boolValue, and RenderingEngine would prevent
-        // us to render.
-        //
-        // We are not rendering an inverted {{^ section }} tag, because
-        // RenderingEngine takes care of the rendering of inverted sections.
-        //
-        // So we are rendering a {{ variable }} tag. As en empty collection, we
-        // must return an empty rendering.
-        //
-        // Renderings have a content type. In order to render an empty
-        // rendering that has the contentType of the tag, let's use the
-        // renderInnerContent method of the tag.
-        return info.tag.renderInnerContent(info.context, error: error)
-    }
-}
-
-// We don't provide any boxing function for `SequenceType`, because this type
-// makes no requirement on conforming types regarding whether they will be
-// destructively "consumed" by iteration (as stated by documentation).
-//
-// Now we need to consume a sequence several times:
-//
-// - for converting it to an array for the arrayValue property.
-// - for consuming the first element to know if the sequence is empty or not.
-// - for rendering it.
-//
-// So we only provide a boxing function for `CollectionType` which ensures
-// non-destructive iteration.
-
-/**
-A function that wraps a collection of MustacheBoxable.
-
-Collections iterate their content:
-
-::
-
-  let template = Template(string: "{{#items}}{{.}},{{/items}}{{^items}}Empty{{/items}}")!
-
-  // Renders "1,2,3,"
-  template.render(Box(["items": [1,2,3]]))!
-
-  // Renders "Empty"
-  template.render(Box(["items": []]))!
-
-
-Collections can be queried for the following keys:
-
-- count: number of elements in the collection
-- first: the first object in the collection
-- firstObject: the first object in the collection
-- last: the last object in the collection
-- lastObject: the last object in the collection
-
-::
-
-  // Renders "3 items, from 1 to 3."
-  let template = Template(string: "{{items.count}} items, from {{items.first}} to {{items.last}}.")!
-  template.render(Box(["items": [1,2,3]]))!
-
-
-In order to render a section if and only if a collection is not empty, you can
-query its `count` property, which behaves as the false boolean when zero.
-
-::
-
-  // Renders "Not empty", and then "Empty".
-  let template = Template(string: "{{#items.count}}Not empty{{/items.count}}{{^items.count}}Empty{{/items.count}}")!
-  template.render(Box(["items": [1,2,3]]))!
-  template.render(Box(["items": []]))!
-
-*/
-public func Box<C: CollectionType where C.Generator.Element: MustacheBoxable, C.Index: BidirectionalIndexType, C.Index.Distance == Int>(collection: C?) -> MustacheBox {
-    if let collection = collection {
-        let count = distance(collection.startIndex, collection.endIndex)    // C.Index.Distance == Int
-        return MustacheBox(
-            boolValue: (count > 0),
-            value: collection,
-            converter: MustacheBox.Converter(arrayValue: { map(collection) { Box($0) } }),
-            keyedSubscript: { (key: String) in
-                switch key {
-                case "count":
-                    // Support for both Objective-C and Swift arrays.
-                    return Box(count)
-                    
-                case "firstObject", "first":
-                    // Support for both Objective-C and Swift arrays.
-                    if count > 0 {
-                        return Box(collection[collection.startIndex])
-                    } else {
-                        return Box()
-                    }
-                    
-                case "lastObject", "last":
-                    // Support for both Objective-C and Swift arrays.
-                    if count > 0 {
-                        return Box(collection[collection.endIndex.predecessor()])   // C.Index: BidirectionalIndexType
-                    } else {
-                        return Box()
-                    }
-                    
-                default:
-                    return Box()
-                }
-            },
-            render: { (info: RenderingInfo, error: NSErrorPointer) in
-                if info.enumerationItem {
-                    // {{# collections }}...{{/ collections }}
-                    return info.tag.renderInnerContent(info.context.extendedContext(Box(collection)), error: error)
-                } else {
-                    // {{ collection }}
-                    // {{# collection }}...{{/ collection }}
-                    // {{^ collection }}...{{/ collection }}
-                    return renderBoxArray(map(collection) { Box($0) }, info, error)
-                }
-        })
-    } else {
-        return Box()
-    }
-}
-
-
-/**
-A function that wraps a dictionary of MustacheBoxable.
-
-::
-
-  let box = Box(["firstName": "Freddy", "lastName": "Mercury"])
-*/
-public func Box<T: MustacheBoxable>(dictionary: [String: T]?) -> MustacheBox {
-    if let dictionary = dictionary {
-        return MustacheBox(
-            value: dictionary,
-            converter: MustacheBox.Converter(
-                dictionaryValue: {
-                    var boxDictionary: [String: MustacheBox] = [:]
-                    for (key, item) in dictionary {
-                        boxDictionary[key] = Box(item)
-                    }
-                    return boxDictionary
-                }),
-            keyedSubscript: { (key: String) in
-                return Box(dictionary[key])
-            })
-    } else {
-        return Box()
-    }
-}
-
-
-// =============================================================================
-// MARK: - ObjCMustacheBoxable and the Boxing of Objective-C objects
-
-/**
-Keys of Objective-C objects are extracted with the objectForKeyedSubscript:
-method if it is available, or with valueForKey:, as long as the key is "safe".
-Safe keys are, by default, property getters and NSManagedObject attributes. The
-GRMustacheSafeKeyAccess protocol lets a class specify a custom list of safe keys
-that are available through valueForKey:.
-*/
-@objc public protocol GRMustacheSafeKeyAccess {
-    
-    /**
-    Returns the keys that GRMustache can access using the `valueForKey:` method.
-    */
-    static func safeMustacheKeys() -> NSSet
-}
-
-/**
-The ObjCMustacheBoxable protocol lets Objective-C classes interact with the
-Mustache engine.
-
-The NSObject class already conforms to this protocol: you will override the
-mustacheBox if you need to provide custom rendering behavior. For an example,
-look at the NSFormatter.swift source file.
-
-See the Swift-targetted MustacheBoxable protocol for more information.
-*/
-@objc public protocol ObjCMustacheBoxable {
-    
-    // Why do we need this ObjC-dedicated protocol, when we already have the
-    // MustacheBoxable protocol?
-    //
-    // It is because MustacheBoxable, as a Swift protocol, has limitations:
-    //
-    // 1. Swift 1.1 does not allow to test for a Swift protocol conformance
-    //    at runtime. This would prevent us to box objects returned by methods
-    //    of type AnyObject. See the BoxAnyObject() function.
-    //
-    // 2. Swift 1.1 and 1.2 do not allow a class extension to override a method
-    //    that is inherited from an extension to its superclass and incompatible
-    //    with Objective-C. This prevents NSObject subclasses such as NSNull,
-    //    NSNumber, etc. to override NSObject.mustacheBox, and provide custom
-    //    rendering behavior.
-    //
-    //    For an example of this limitation, see example below:
-    //
-    //    ::
-    //
-    //      import Foundation
-    //
-    //      // A protocol that is not compatible with Objective-C
-    //      struct MustacheBox { }
-    //      protocol MustacheBoxable { var mustacheBox: MustacheBox { get } }
-    //      
-    //      // So far so good
-    //      extension NSObject : MustacheBoxable {
-    //          var mustacheBox: MustacheBox { return MustacheBox() }
-    //      }
-    //      
-    //      // Error: declarations in extensions cannot override yet
-    //      extension NSNull {
-    //          override var mustacheBox: MustacheBox { return MustacheBox() }
-    //      }
-    //
-    //    This problem does not apply to Objc-C compatible protocols:
-    //
-    //    ::
-    //
-    //      import Foundation
-    //
-    //      // A protocol that is compatible with Objective-C
-    //      protocol ObjCCompatibleProtocol {
-    //          var prop: String { get }
-    //      }
-    //
-    //      // So far so good
-    //      extension NSObject : ObjCCompatibleProtocol {
-    //          var prop: String { return "NSObject" }
-    //      }
-    //
-    //      // No error
-    //      extension NSNull {
-    //          override var prop: String { return "NSNull" }
-    //      }
-    //
-    //      NSObject().prop // "NSObject"
-    //      NSNull().prop   // "NSNull"
-    //
-    // Because of those two reasons, we chose to dedicate MustacheBoxable to
-    // Swift values, and ObjCMustacheBoxable to Objective-C values. When Swift
-    // improves, we may alleviate this inconsistency.
-    
-    /**
-    Returns a MustacheBox wrapped in a ObjCMustacheBox (this wrapping is
-    required by the constraints of the Swift type system).
-    
-    This method is invoked when a value of your conforming class is boxed with
-    the Box() function. You can not return Box(self) since this would trigger
-    an infinite loop. Instead you build a Box that explicitly describes how your
-    conforming type interacts with the Mustache engine.
-    
-    See the Swift-targetted MustacheBoxable protocol for more information.
-    */
-    var mustacheBox: ObjCMustacheBox { get }
-}
-
-/**
-An NSObject subclass whose sole pupose is to wrap a MustacheBox.
-
-See the documentation of the ObjCMustacheBoxable protocol.
-*/
-public class ObjCMustacheBox: NSObject {
-    let box: MustacheBox
-    init(_ box: MustacheBox) {
-        self.box = box
-    }
-}
-
-/**
-See the documentation of the ObjCMustacheBoxable protocol.
-*/
-public func Box(boxable: ObjCMustacheBoxable?) -> MustacheBox {
-    if let boxable = boxable {
-        return boxable.mustacheBox.box
-    } else {
-        return Box()
-    }
-}
-
-/**
-Due to constraints in the Swift language, there is no Box(AnyObject) function.
-
-Instead, you use the BoxAnyObject() function:
-
-::
-
-  let set = NSSet(object: "Mario")
-  let box = BoxAnyObject(set.anyObject())
-  box.value as String  // "Mario"
-
-*/
-public func BoxAnyObject(object: AnyObject?) -> MustacheBox {
-    if let boxable = object as? MustacheBoxable {
-        return Box(boxable)
-    } else if let boxable = object as? ObjCMustacheBoxable {
-        return Box(boxable)
-    } else if let object: AnyObject = object {
-        NSLog("Mustache.BoxAnyObject(): value `\(object)` does not conform to MustacheBoxable or ObjCMustacheBoxable protocol, and is discarded.")
-        return Box()
-    } else {
-        return Box()
-    }
-}
-
-extension NSObject : ObjCMustacheBoxable {
-    
-    /**
-    Let any NSObject feed Mustache templates.
-    
-    GRMustache ships with a few specific classes that provide their own
-    rendering behavior: NSFormatter, NSNull, NSNumber, NSString and NSSet.
-    
-    Your own subclass of NSObject can also override the mustacheBox method so
-    that it provides its own rendering behavior.
-    
-    NSObject's default implementation handles three general cases:
-    
-    - NSDictionary and dictionary-like objects
-    - NSArray and array-like objects (NSOrderedSet for example)
-    - other objects
-    
-    An objet is treated as a dictionary if it conforms to NSFastEnumeration and
-    responds to the objectForKeyedSubscript: selector.
-    
-    ::
-    
-      let template = Template(string: "{{name}} is {{age}}.")!
-    
-      // Renders "Arthur is 36."
-      let dictionary = ["name": "Arthur", "age": 36] as NSDictionary
-      template.render(Box(dictionary))!
-    
-    
-    An objet is treated as an array if it conforms to NSFastEnumeration and
-    does not respond to the objectForKeyedSubscript:.
-    
-    ::
-    
-      let template = Template(string: "{{#voyels}}{{.}}{{/voyels}}")!
-    
-      // Renders "AEIOU"
-      let data = ["voyels": ["A", "E", "I", "O", "U"] as NSArray]
-      template.render(Box(data))!
-
-    Other objects fall in the general case. Their keys are extracted with the
-    objectForKeyedSubscript: method if it is available, or with valueForKey:, as
-    long as the key is "safe". Safe keys are, by default, property getters and
-    NSManagedObject attributes. The GRMustacheSafeKeyAccess protocol lets a
-    class specify a custom list of safe keys that are available through
-    valueForKey:.
-    
-    ::
-    
-      class Person: NSObject {
-          let name: String
-          let age: UInt
-          
-          init(name: String, age: UInt) {
-              self.name = name
-              self.age = age
-          }
-      }
-      
-      let template = Template(string: "{{name}} is {{age}}.")!
-      
-      // Renders "Arthur is 36."
-      let person = Person(name: "Arthur", age: 36)
-      template.render(Box(person))!
-    */
-    public var mustacheBox: ObjCMustacheBox {
-        if let enumerable = self as? NSFastEnumeration
-        {
-            // Enumerable
-            
-            if respondsToSelector("objectForKeyedSubscript:")
-            {
-                // Dictionary-like enumerable
-                
-                let dictionary: AnyObject = self
-                return ObjCMustacheBox(MustacheBox(
-                    value: self,
-                    converter: MustacheBox.Converter(
-                        dictionaryValue: {
-                            var boxDictionary: [String: MustacheBox] = [:]
-                            for key in GeneratorSequence(NSFastGenerator(enumerable)) {
-                                if let key = key as? String {
-                                    boxDictionary[key] = BoxAnyObject(dictionary[key])
-                                }
-                            }
-                            return boxDictionary
-                        }),
-                    keyedSubscript: { (key: String) in
-                        return BoxAnyObject(dictionary[key])
-                    }))
-            }
-            else
-            {
-                // Array
-                
-                let array = map(GeneratorSequence(NSFastGenerator(enumerable))) { BoxAnyObject($0) }
-                let box = Box(array).boxWithValue(self)
-                return ObjCMustacheBox(box)
-            }
-        }
-        else
-        {
-            // Generic NSObject
-            
-            return ObjCMustacheBox(MustacheBox(
-                value: self,
-                keyedSubscript: { (key: String) in
-                    if self.respondsToSelector("objectForKeyedSubscript:")
-                    {
-                        // Use objectForKeyedSubscript: first (see https://github.com/groue/GRMustache/issues/66:)
-                        let dictionary: AnyObject = self
-                        return BoxAnyObject(dictionary[key]) // Cast to AnyObject so that we can access subscript notation.
-                    }
-                    else if GRMustacheKeyAccess.isSafeMustacheKey(key, forObject: self)
-                    {
-                        // Use valueForKey: for safe keys
-                        return BoxAnyObject(self.valueForKey(key))
-                    }
-                    else
-                    {
-                        // Missing key
-                        return Box()
-                    }
-                }))
-        }
-    }
-}
-
-extension NSNull : ObjCMustacheBoxable {
-    
-    /**
-    Let NSNull feed Mustache templates.
-    
-    NSNull doesn't render anything:
-    
-    ::
-    
-      // Renders "null:"
-      let template = Template(string: "null:{{null}}")!
-      let data = ["null": NSNull()]
-      template.render(Box(data))!
-    
-    NSNull is a falsey value:
-    
-    ::
-    
-      // Renders "null is falsey."
-      let template = Template(string: "null is {{#null}}truthy{{^}}falsey{{/}}.")!
-      let data = ["null": NSNull()]
-      template.render(Box(data))!
-    
-    A Box wrapping NSNull is empty:
-    
-    ::
-    
-      let box = Box(NSNull())
-      let value = box.value as NSNull   // NSNull
-      let isEmpty = box.isEmpty         // true
-    */
-    public override var mustacheBox: ObjCMustacheBox {
-        return ObjCMustacheBox(MustacheBox().boxWithValue(self))
-    }
-}
-
-extension NSNumber : ObjCMustacheBoxable {
-    
-    /**
-    Let NSNumber feed Mustache templates.
-    
-    NSNumber whose boolValue is false are falsey:
-    
-    ::
-    
-      // Renders "0 is falsey. 1 is truthy."
-      let template = Template(string: "{{#numbers}}{{.}} is {{#.}}truthy{{^}}falsey{{/}}.{{/}}")!
-      let data = ["numbers": [NSNumber(int: 0), NSNumber(int: 1)]]
-      template.render(Box(data))!
-    
-    GRMustache makes sure NSNumber and Swift types Int, UInt, and Double have the
-    same behavior: whatever the actual type of boxed numbers, your templates render
-    the same.
-    
-    Whenever you want to extract a numeric value out of a box, beware that some
-    casts of the raw boxed value will fail. You may prefer the MustacheBox
-    properties intValue, uintValue and doubleValue which never fail as long
-    as the boxed value is numeric.
-    
-    ::
-    
-      let box1 = Box(NSNumber(int: 1))
-      let box2 = Box(1)
-    
-      box1.value as NSNumber  // 1
-      box1.value as Int       // 1
-      //box1.value as UInt    // Error
-      //box1.value as Double  // Error
-      box2.value as NSNumber  // 1
-      box2.value as Int       // 1
-      //box2.value as UInt    // Error
-      //box2.value as Double  // Error
-      
-      box1.intValue           // 1
-      box1.uintValue          // 1
-      box1.doubleValue        // 1.0
-      box2.intValue           // 1
-      box2.uintValue          // 1
-      box2.doubleValue        // 1.0
-    */
-    public override var mustacheBox: ObjCMustacheBox {
-        let objCType = String.fromCString(self.objCType)!
-        switch objCType {
-        case "c", "i", "s", "l", "q":
-            return ObjCMustacheBox(Box(Int(longLongValue)))
-        case "C", "I", "S", "L", "Q":
-            return ObjCMustacheBox(Box(UInt(unsignedLongLongValue)))
-        case "f", "d":
-            return ObjCMustacheBox(Box(doubleValue))
-        case "B":
-            return ObjCMustacheBox(Box(boolValue))
-        default:
-            NSLog("GRMustache support for NSNumber of type \(objCType) is not implemented yet: value is discarded.")
-            return ObjCMustacheBox(Box())
-        }
-    }
-}
-
-extension NSString : ObjCMustacheBoxable {
-    
-    /**
-    Let NSString feed Mustache templates.
-    
-    See the documentation of String.mustacheBox.
-    */
-    public override var mustacheBox: ObjCMustacheBox {
-        return ObjCMustacheBox(Box(self as String))
-    }
-}
-
-extension NSSet : ObjCMustacheBoxable {
-    
-    /**
-    Let NSSet feed Mustache templates.
-    
-    Sets are Mustache collections: they iterate their content:
-    
-    ::
-    
-      let template = Template(string: "{{#set}}{{.}},{{/set}}{{^set}}Empty{{/set}}")!
-      
-      // Renders "3,1,2," (in any order)
-      template.render(Box(["set": NSSet(objects: 1,2,3)]))!
-      
-      // Renders "Empty"
-      template.render(Box(["set": NSSet()]))!
-    
-    Sets can be queried for the following keys:
-    
-    - count: number of elements in the set
-    - anyObject: any object of the set
-    
-    ::
-    
-      // Renders "3" and "0"
-      template = Template(string: "{{set.count}}")!
-      template.render(Box(["set": NSSet(objects: 1,2,3)]))!
-      template.render(Box(["set": NSSet()]))!
-      
-      // Renders "1" or "2" or "3" and ""
-      template = Template(string: "{{set.anyObject}}")!
-      template.render(Box(["set": NSSet(objects: 1,2,3)]))!
-      template.render(Box(["set": NSSet()]))!
-    
-    In order to render a section if and only if a set is not empty, you can
-    query its `count` property, which behaves as the false boolean when zero.
-    
-    ::
-    
-      // Renders "Set elements are 3,1,2," and "Set is empty"
-      var template = Template(string: "{{#set.count}}Set elements are: {{#set}}{{.}},{{/set}}{{^}}Set is empty{{/}}")!
-      template.render(Box(["set": NSSet(objects: 1,2,3)]))!
-      template.render(Box(["set": NSSet()]))!
-    */
-    public override var mustacheBox: ObjCMustacheBox {
-        return ObjCMustacheBox(MustacheBox(
-            boolValue: (self.count > 0),
-            value: self,
-            converter: MustacheBox.Converter(arrayValue: { map(GeneratorSequence(NSFastGenerator(self))) { BoxAnyObject($0) } }),
-            keyedSubscript: { (key: String) in
-                switch key {
-                case "count":
-                    return Box(self.count)
-                case "anyObject":
-                    return BoxAnyObject(self.anyObject())
-                default:
-                    return Box()
-                }
-            },
-            render: { (info: RenderingInfo, error: NSErrorPointer) in
-                if info.enumerationItem {
-                    // {{# sets }}...{{/ sets }}
-                    return info.tag.renderInnerContent(info.context.extendedContext(Box(self)), error: error)
-                } else {
-                    // {{ set }}
-                    // {{# set }}...{{/ set }}
-                    // {{^ set }}...{{/ set }}
-                    let boxes = map(GeneratorSequence(NSFastGenerator(self))) { BoxAnyObject($0) }
-                    return renderBoxArray(boxes, info, error)
-                }
-            }))
-    }
-}
-
-
-// =============================================================================
-// MARK: - Boxing of Core Mustache functions
-
-/**
-A function that wraps a value and a KeyedSubscriptFunction into a MustacheBox.
-
-:see: KeyedSubscriptFunction
-
-::
-
-  struct Person {
-      let firstName: String
-      let lastName: String
-  }
-
-  extension Person : MustacheBoxable {
-      var mustacheBox: MustacheBox {
-          // Return a Box that wraps our user, and exposes `firstName`,
-          // `lastName` and `fullName` to templates:
-          return Box(value: self) { (key: String) in
-              switch key {
-              case "firstName":
-                  return Box(self.firstName)
-              case "lastName":
-                  return Box(self.lastName)
-              case "fullName":
-                  return Box("\(self.firstName) \(self.lastName)")
-              default:
-                  return Box()
-              }
-          }
-      }
-  }
-
-  // Renders "Tom Selleck"
-  let template = Template(string: "{{ person.fullName }}")!
-  let person = Person(firstName: "Tom", lastName: "Selleck")
-  template.render(Box(["person": Box(person)]))!
-*/
-public func Box(value: Any? = nil, keyedSubscript: KeyedSubscriptFunction) -> MustacheBox {
-    return MustacheBox(value: value, keyedSubscript: keyedSubscript)
-}
-
-/**
-A function that wraps a FilterFunction into a MustacheBox.
-
-:see: FilterFunction
-
-::
-
-  let square: FilterFunction = Filter { (x: Int, _) in
-      return Box(x * x)
-  }
-
-  let template = Template(string: "{{ square(x) }}")!
-  template.registerInBaseContext("square", Box(square))
-
-  // Renders "100"
-  template.render(Box(["x": 10]))!
-*/
-public func Box(filter: FilterFunction) -> MustacheBox {
-    return MustacheBox(filter: filter)
-}
-
-/**
-A function that wraps a RenderFunction into a MustacheBox.
-
-RenderFunction is the core function type that lets you implement Mustache
-lambdas, and more.
-
-:see: RenderFunction
-
-::
-
-  let foo: RenderFunction = { (_, _) in Rendering("foo") }
-
-  // Renders "foo"
-  let template = Template(string: "{{ foo }}")!
-  template.render(Box(["foo": Box(foo)]))!
-*/
-public func Box(render: RenderFunction) -> MustacheBox {
-    return MustacheBox(render: render)
-}
-
-/**
-A function that wraps a WillRenderFunction into a MustacheBox.
-
-:see: WillRenderFunction
-
-::
-
-  let logTags: WillRenderFunction = { (tag: Tag, box: MustacheBox) in
-      println("\(tag) will render \(box.value!)")
-      return box
-  }
-  
-  // By entering the base context of the template, the logTags function
-  // will be notified of all tags.
-  let template = Template(string: "{{# user }}{{ firstName }} {{ lastName }}{{/ user }}")!
-  template.extendBaseContext(Box(logTags))
-  
-  // Prints:
-  // {{# user }} at line 1 will render { firstName = Errol; lastName = Flynn; }
-  // {{ firstName }} at line 1 will render Errol
-  // {{ lastName }} at line 1 will render Flynn
-  let data = ["user": ["firstName": "Errol", "lastName": "Flynn"]]
-  template.render(Box(data))!
-*/
-public func Box(willRender: WillRenderFunction) -> MustacheBox {
-    return MustacheBox(willRender: willRender)
-}
-
-/**
-A function that wraps a DidRenderFunction into a MustacheBox.
-
-:see: DidRenderFunction
-
-::
-
-  let logRenderings: DidRenderFunction = { (tag: Tag, box: MustacheBox, string: String?) in
-      println("\(tag) did render \(box.value!) as `\(string!)`")
-  }
-  
-  // By entering the base context of the template, the logRenderings function
-  // will be notified of all tags.
-  let template = Template(string: "{{# user }}{{ firstName }} {{ lastName }}{{/ user }}")!
-  template.extendBaseContext(Box(logRenderings))
-  
-  // Renders "Errol Flynn"
-  //
-  // Prints:
-  // {{ firstName }} at line 1 did render Errol as `Errol`
-  // {{ lastName }} at line 1 did render Flynn as `Flynn`
-  // {{# user }} at line 1 did render { firstName = Errol; lastName = Flynn; } as `Errol Flynn`
-  let data = ["user": ["firstName": "Errol", "lastName": "Flynn"]]
-  template.render(Box(data))!
-*/
-public func Box(didRender: DidRenderFunction) -> MustacheBox {
-    return MustacheBox(didRender: didRender)
-=======
->>>>>>> 4f0a02fc
 }